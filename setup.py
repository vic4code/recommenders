--- conflicted
+++ resolved
@@ -127,11 +127,6 @@
     "machine learning python spark gpu",
     install_requires=install_requires,
     package_dir={"recommenders": "recommenders"},
-<<<<<<< HEAD
-    packages=find_packages(where=".", exclude=["tests", "tools", "examples"]),
     python_requires=">=3.6, <3.9",     # latest Databricks versions come with Python 3.8 installed
-=======
     packages=find_packages(where=".", exclude=["contrib", "docs", "examples", "scenarios", "tests", "tools"]),
-    python_requires=">=3.6, <3.8",
->>>>>>> 846d2144
 )