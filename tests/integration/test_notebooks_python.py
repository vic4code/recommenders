# Copyright (c) Microsoft Corporation. All rights reserved.
# Licensed under the MIT License.

import papermill as pm
import pytest
import shutil
import subprocess
import sys

from reco_utils.nni.nni_utils import check_stopped
from tests.notebooks_common import OUTPUT_NOTEBOOK, KERNEL_NAME

TOL = 0.05
ABS_TOL = 0.05


@pytest.mark.integration
@pytest.mark.parametrize(
    "size, expected_values",
    [
        (
                "1m",
                {
                    "map": 0.064012679,
                    "ndcg": 0.308012195,
                    "precision": 0.277214771,
                    "recall": 0.109291553,
                },
        ),
        (
                "10m",
                {
                    "map": 0.101402,
                    "ndcg": 0.321073,
                    "precision": 0.275766,
                    "recall": 0.156483,
                },
        ),
    ],
)
def test_sar_single_node_integration(notebooks, size, expected_values):
    notebook_path = notebooks["sar_single_node"]
    pm.execute_notebook(
        notebook_path,
        OUTPUT_NOTEBOOK,
        kernel_name=KERNEL_NAME,
        parameters=dict(TOP_K=10, MOVIELENS_DATA_SIZE=size),
    )
    results = pm.read_notebook(OUTPUT_NOTEBOOK).dataframe.set_index("name")["value"]

    for key, value in expected_values.items():
        assert results[key] == pytest.approx(value, rel=TOL, abs=ABS_TOL)


@pytest.mark.integration
@pytest.mark.parametrize(
    "size, expected_values",
    [
        (
                "1m",
                {
                    "map": 0.033914,
                    "ndcg": 0.231570,
                    "precision": 0.211923,
                    "recall": 0.064663,
                },
        ),
        # ("10m", {"map": , "ndcg": , "precision": , "recall": }), # OOM on test machine
    ],
)
def test_baseline_deep_dive_integration(notebooks, size, expected_values):
    notebook_path = notebooks["baseline_deep_dive"]
    pm.execute_notebook(notebook_path, OUTPUT_NOTEBOOK, kernel_name=KERNEL_NAME)
    pm.execute_notebook(
        notebook_path,
        OUTPUT_NOTEBOOK,
        kernel_name=KERNEL_NAME,
        parameters=dict(TOP_K=10, MOVIELENS_DATA_SIZE=size),
    )
    results = pm.read_notebook(OUTPUT_NOTEBOOK).dataframe.set_index("name")["value"]

    for key, value in expected_values.items():
        assert results[key] == pytest.approx(value, rel=TOL, abs=ABS_TOL)


@pytest.mark.integration
@pytest.mark.parametrize(
    "size, expected_values",
    [
        (
                "1m",
                dict(
                    rmse=0.89,
                    mae=0.70,
                    rsquared=0.36,
                    exp_var=0.36,
                    map=0.011,
                    ndcg=0.10,
                    precision=0.093,
                    recall=0.025,
                ),
        ),
        # 10m works but takes too long
    ],
)
def test_surprise_svd_integration(notebooks, size, expected_values):
    notebook_path = notebooks["surprise_svd_deep_dive"]
    pm.execute_notebook(
        notebook_path,
        OUTPUT_NOTEBOOK,
        kernel_name=KERNEL_NAME,
        parameters=dict(MOVIELENS_DATA_SIZE=size),
    )
    results = pm.read_notebook(OUTPUT_NOTEBOOK).dataframe.set_index("name")["value"]

    for key, value in expected_values.items():
        assert results[key] == pytest.approx(value, rel=TOL, abs=ABS_TOL)


@pytest.mark.integration
@pytest.mark.parametrize(
    "size, expected_values",
    [
        (
<<<<<<< HEAD
                "1m",
                dict(
                    rmse=0.958504,
                    mae=0.686706,
                    rsquared=0.26606,
                    exp_var=0.266197,
                    map=0.186626,
                    ndcg=0.681827,
                    precision=0.5748,
                    recall=0.186626,
                ),
=======
            "1m",
            dict(
                rmse=0.959885,
                mae=0.690133,
                rsquared=0.264014,
                exp_var=0.264417,
                map=0.004857,
                ndcg=0.055128,
                precision=0.061142,
                recall=0.017789,
            ),
>>>>>>> 715322e0
        )
    ],
)
def test_vw_deep_dive_integration(notebooks, size, expected_values):
    notebook_path = notebooks["vowpal_wabbit_deep_dive"]
    pm.execute_notebook(
        notebook_path,
        OUTPUT_NOTEBOOK,
        kernel_name=KERNEL_NAME,
        parameters=dict(MOVIELENS_DATA_SIZE=size, TOP_K=10),
    )
    results = pm.read_notebook(OUTPUT_NOTEBOOK).dataframe.set_index("name")["value"]

    for key, value in expected_values.items():
        assert results[key] == pytest.approx(value, rel=TOL, abs=ABS_TOL)


@pytest.mark.integration
def test_nni_tuning_svd(notebooks, tmp):
    notebook_path = notebooks["nni_tuning_svd"]
    # First stop NNI in case it is running
    subprocess.run([sys.prefix + '/bin/nnictl', 'stop'])
    check_stopped()
    pm.execute_notebook(notebook_path, OUTPUT_NOTEBOOK, kernel_name=KERNEL_NAME,
                        parameters=dict(MOVIELENS_DATA_SIZE="100k",
                                        SURPRISE_READER="ml-100k",
                                        TMP_DIR=tmp,
                                        MAX_TRIAL_NUM=1,
                                        NUM_EPOCHS=1))
    # Clean up logs, saved models etc. under the NNI path
    nni_path = pm.read_notebook(OUTPUT_NOTEBOOK).data["nni_path"]
    shutil.rmtree(nni_path, ignore_errors=True)<|MERGE_RESOLUTION|>--- conflicted
+++ resolved
@@ -122,19 +122,6 @@
     "size, expected_values",
     [
         (
-<<<<<<< HEAD
-                "1m",
-                dict(
-                    rmse=0.958504,
-                    mae=0.686706,
-                    rsquared=0.26606,
-                    exp_var=0.266197,
-                    map=0.186626,
-                    ndcg=0.681827,
-                    precision=0.5748,
-                    recall=0.186626,
-                ),
-=======
             "1m",
             dict(
                 rmse=0.959885,
@@ -146,7 +133,6 @@
                 precision=0.061142,
                 recall=0.017789,
             ),
->>>>>>> 715322e0
         )
     ],
 )
